--- conflicted
+++ resolved
@@ -138,19 +138,7 @@
                 return
 
             if hasattr(self, "frame"):
-<<<<<<< HEAD
-                cv.putText(
-                    self.frame,
-                    str(label_idx),
-                    (10, 30),
-                    cv.FONT_HERSHEY_SIMPLEX,
-                    1.0,
-                    (0, 255, 0),
-                    2,
-                )
-=======
                 VisualizationUtils.overlay_text(self.frame, str(label))
->>>>>>> d1f25cf2
 
             if hasattr(self, "inference_start"):
                 duration = time.time() - self.inference_start
